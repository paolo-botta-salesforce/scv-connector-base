/*
 * Copyright (c) 2021, salesforce.com, inc.
 * All rights reserved.
 * SPDX-License-Identifier: BSD-3-Clause
 * For full license text, see the LICENSE file in the repo root or https://opensource.org/licenses/BSD-3-Clause
 */

/**
 * Initialize a vendor connector
 * @param {VendorConnector} connector
 */
export function initializeConnector(connector: VendorConnector): void;
/**
 * Publish an event or error log to Salesforce
 * @param {object} param
 * @param {string} param.eventType Any event type to be logged
 * @param {object} param.payload Any payload for the log that needs to be logged
 * @param {boolean} param.isError
 */
export function publishLog({ eventType, payload, isError }: {
    eventType: string;
    payload: object;
    isError: boolean;
}): void;
/**
 * Publish a telephony error to Salesforce
 * @param {object} param
 * @param {("LOGIN_RESULT"|"LOGOUT_RESULT"|"CALL_STARTED"|"QUEUED_CALL_STARTED"|"CALL_CONNECTED"|"HANGUP"|"PARTICIPANT_CONNECTED"|"PARTICIPANT_ADDED"|"PARTICIPANTS_SWAPPED"|"PARTICIPANTS_CONFERENCED"|"MESSAGE"|"MUTE_TOGGLE"|"HOLD_TOGGLE"|"RECORDING_TOGGLE"|"AGENT_ERROR"|"SOFTPHONE_ERROR")} param.eventType Event type to publish.
 * @param {object} param.error Error object representing the error
 */
export function publishError({ eventType, error }: {
    eventType: ("LOGIN_RESULT" | "LOGOUT_RESULT" | "CALL_STARTED" | "QUEUED_CALL_STARTED" | "CALL_CONNECTED" | "HANGUP" | "PARTICIPANT_CONNECTED" | "PARTICIPANT_ADDED" | "PARTICIPANTS_SWAPPED" | "PARTICIPANTS_CONFERENCED" | "MESSAGE" | "MUTE_TOGGLE" | "HOLD_TOGGLE" | "RECORDING_TOGGLE" | "AGENT_ERROR" | "SOFTPHONE_ERROR" |  "SUPERVISOR_LISTEN_IN" | "SUPERVISOR_BARGED_IN");
    error: object;
}, ...args: any[]): void;
/**
 * Publish an event to Sfdc. The event payload will be verified to be the correct type before being published.
 * @param {object} param
 * @param {("LOGIN_RESULT"|"LOGOUT_RESULT"|"CALL_STARTED"|"QUEUED_CALL_STARTED"|"CALL_CONNECTED"|"HANGUP"|"PARTICIPANT_CONNECTED"|"PARTICIPANT_ADDED"|"PARTICIPANTS_SWAPPED"|"PARTICIPANTS_CONFERENCED"|"MESSAGE"|"MUTE_TOGGLE"|"HOLD_TOGGLE"|"RECORDING_TOGGLE")} param.eventType Event type to publish
 * @param {object} param.payload Payload for the event. Must to be an object of the payload class associated with the EVENT_TYPE else the event is NOT dispatched
 * @param {boolean} param.registerLog Boolean to opt out of registering logs for events
 * LOGIN_RESULT - GenericResult
 * LOGOUT_RESULT - LogoutResult
 * CALL_STARTED - CallResult
 * QUEUED_CALL_STARTED - CallResult
 * CALL_CONNECTED - CallResult
 * HANGUP - CallResult
 * PARTICIPANT_CONNECTED - ParticipantResult
 * PARTICIPANT_ADDED - ParticipantResult
 * PARTICIPANTS_SWAPPED - HoldToggleResult
 * PARTICIPANTS_CONFERENCED - HoldToggleResult
 * MESSAGE - object
 * MUTE_TOGGLE - MuteToggleResult
 * HOLD_TOGGLE - HoldToggleResult
 * RECORDING_TOGGLE - RecordingToggleResult
 * SUPERVISOR_LISTEN_IN - SuperviseCallResult;
 * SUPERVISOR_BARGED_IN - SuperviseCallResult;
 * CALL_BARGED_IN - SupervisedCallInfo;
 */
export function publishEvent({ eventType, payload, registerLog }: {
<<<<<<< HEAD
    eventType: ("LOGIN_RESULT" | "LOGOUT_RESULT" | "CALL_STARTED" | "QUEUED_CALL_STARTED" | "CALL_CONNECTED" | "HANGUP" | "PARTICIPANT_CONNECTED" | "PARTICIPANT_ADDED" | "PARTICIPANTS_SWAPPED" | "PARTICIPANTS_CONFERENCED" | "MESSAGE" | "MUTE_TOGGLE" | "HOLD_TOGGLE" | "RECORDING_TOGGLE" | "CALL_BARGED_IN" | "SUPERVISOR_LISTEN_IN" | "SUPERVISOR_BARGED_IN");
=======
    eventType: ("LOGIN_RESULT" | "LOGOUT_RESULT" | "CALL_STARTED" | "QUEUED_CALL_STARTED" | "CALL_CONNECTED" | "HANGUP" | "PARTICIPANT_CONNECTED" | "PARTICIPANT_REMOVED" | "PARTICIPANT_ADDED" | "PARTICIPANTS_SWAPPED" | "PARTICIPANTS_CONFERENCED" | "MESSAGE" | "MUTE_TOGGLE" | "HOLD_TOGGLE" | "RECORDING_TOGGLE");
>>>>>>> 75466aab
    payload: object;
    registerLog: boolean;
}): Promise<void>;
import { VendorConnector } from "./types";<|MERGE_RESOLUTION|>--- conflicted
+++ resolved
@@ -57,11 +57,7 @@
  * CALL_BARGED_IN - SupervisedCallInfo;
  */
 export function publishEvent({ eventType, payload, registerLog }: {
-<<<<<<< HEAD
-    eventType: ("LOGIN_RESULT" | "LOGOUT_RESULT" | "CALL_STARTED" | "QUEUED_CALL_STARTED" | "CALL_CONNECTED" | "HANGUP" | "PARTICIPANT_CONNECTED" | "PARTICIPANT_ADDED" | "PARTICIPANTS_SWAPPED" | "PARTICIPANTS_CONFERENCED" | "MESSAGE" | "MUTE_TOGGLE" | "HOLD_TOGGLE" | "RECORDING_TOGGLE" | "CALL_BARGED_IN" | "SUPERVISOR_LISTEN_IN" | "SUPERVISOR_BARGED_IN");
-=======
-    eventType: ("LOGIN_RESULT" | "LOGOUT_RESULT" | "CALL_STARTED" | "QUEUED_CALL_STARTED" | "CALL_CONNECTED" | "HANGUP" | "PARTICIPANT_CONNECTED" | "PARTICIPANT_REMOVED" | "PARTICIPANT_ADDED" | "PARTICIPANTS_SWAPPED" | "PARTICIPANTS_CONFERENCED" | "MESSAGE" | "MUTE_TOGGLE" | "HOLD_TOGGLE" | "RECORDING_TOGGLE");
->>>>>>> 75466aab
+    eventType: ("LOGIN_RESULT" | "LOGOUT_RESULT" | "CALL_STARTED" | "QUEUED_CALL_STARTED" | "CALL_CONNECTED" | "HANGUP" | "PARTICIPANT_CONNECTED" | "PARTICIPANT_REMOVED" | "PARTICIPANT_ADDED" | "PARTICIPANTS_SWAPPED" | "PARTICIPANTS_CONFERENCED" | "MESSAGE" | "MUTE_TOGGLE" | "HOLD_TOGGLE" | "RECORDING_TOGGLE" | "CALL_BARGED_IN" | "SUPERVISOR_LISTEN_IN" | "SUPERVISOR_BARGED_IN");
     payload: object;
     registerLog: boolean;
 }): Promise<void>;
